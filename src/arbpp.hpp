--- conflicted
+++ resolved
@@ -311,11 +311,7 @@
          * The value is initialised with both midpoint and radius equal to zero.
          * The precision is set to the default value.
          */
-<<<<<<< HEAD
         arb() : m_prec(get_default_precision())
-=======
-        arb() : m_prec(detail::base_arb<>::default_prec)
->>>>>>> 10da74f5
         {
             ::arb_init(&m_arb);
         }
@@ -349,11 +345,7 @@
          * @param[in] x construction argument.
          */
         template <typename T, typename std::enable_if<is_interoperable<T>::value,int>::type = 0>
-<<<<<<< HEAD
         explicit arb(const T &x) : m_prec(get_default_precision())
-=======
-        explicit arb(T x) : m_prec(detail::base_arb<>::default_prec)
->>>>>>> 10da74f5
         {
             ::arb_init(&m_arb);
             construct(x);
