--- conflicted
+++ resolved
@@ -30,26 +30,18 @@
 
 BOOST_AUTO_TEST_CASE(arb_ctor_assignment_test)
 {
-<<<<<<< HEAD
     // Some type-traits checks.
     BOOST_CHECK((!std::is_constructible<arb,long double>::value));
     BOOST_CHECK((!std::is_constructible<arb,long long>::value));
     BOOST_CHECK((std::is_constructible<arb,long>::value));
     BOOST_CHECK((std::is_constructible<arb,char>::value));
     BOOST_CHECK((std::is_constructible<arb,unsigned char>::value));
-    // Ctors.
+    // Default ctor.
     arb a0;
     BOOST_CHECK(::arf_is_zero(arb_midref(a0.get_arb_t())));
     BOOST_CHECK(::mag_is_zero(arb_radref(a0.get_arb_t())));
     BOOST_CHECK_EQUAL(a0.get_precision(),arb::get_default_precision());
-=======
-    // Default ctor.
-    arb a0;
-    BOOST_CHECK(::arf_is_zero(arb_midref(a0.get_arb_t())));
-    BOOST_CHECK(::mag_is_zero(arb_radref(a0.get_arb_t())));
-    BOOST_CHECK_EQUAL(a0.get_precision(),arb::default_prec);
     // Copy ctor.
->>>>>>> 10da74f5
     arb a1{a0};
     BOOST_CHECK(::arf_is_zero(arb_midref(a1.get_arb_t())));
     BOOST_CHECK(::mag_is_zero(arb_radref(a1.get_arb_t())));
@@ -67,8 +59,20 @@
     BOOST_CHECK_EQUAL(a3.get_precision(),100);
     BOOST_CHECK(::arf_is_zero(arb_midref(a2.get_arb_t())));
     BOOST_CHECK(::mag_is_zero(arb_radref(a2.get_arb_t())));
-<<<<<<< HEAD
     BOOST_CHECK_EQUAL(a2.get_precision(),arb::get_default_precision());
+    // Generic ctor.
+    arb a4{42};
+    BOOST_CHECK_EQUAL(a4.get_midpoint(),42.);
+    BOOST_CHECK_EQUAL(a4.get_radius(),0.);
+    BOOST_CHECK_EQUAL(a4.get_radius(),-0.);
+    // TODO test this, below as well.
+    //BOOST_CHECK_EQUAL(a4.get_precision(),arb::get_default_precision());
+    BOOST_CHECK_EQUAL(arb{-42}.get_midpoint(),-42.);
+    BOOST_CHECK_EQUAL(arb{-42}.get_radius(),0);
+    BOOST_CHECK_EQUAL(arb{12u}.get_midpoint(),12.);
+    BOOST_CHECK_EQUAL(arb{12ul}.get_radius(),0);
+    BOOST_CHECK_EQUAL(arb{1.3}.get_midpoint(),1.3);
+    BOOST_CHECK_EQUAL(arb{1.3}.get_radius(),0.);    
     // Generic assignment.
     a1 = arb{0.5};
     a1.set_precision(100);
@@ -85,22 +89,6 @@
     BOOST_CHECK(is_addable<arb>::value);
     BOOST_CHECK((is_addable<arb,double>::value));
     BOOST_CHECK((!is_addable<arb,long double>::value));
-=======
-    BOOST_CHECK_EQUAL(a2.get_precision(),arb::default_prec);
-    // Generic ctor.
-    arb a4{42};
-    BOOST_CHECK_EQUAL(a4.get_midpoint(),42.);
-    BOOST_CHECK_EQUAL(a4.get_radius(),0.);
-    BOOST_CHECK_EQUAL(a4.get_radius(),-0.);
-    // TODO test this, below as well.
-    //BOOST_CHECK_EQUAL(a4.get_precision(),arb::get_default_precision());
-    BOOST_CHECK_EQUAL(arb{-42}.get_midpoint(),-42.);
-    BOOST_CHECK_EQUAL(arb{-42}.get_radius(),0);
-    BOOST_CHECK_EQUAL(arb{12u}.get_midpoint(),12.);
-    BOOST_CHECK_EQUAL(arb{12ul}.get_radius(),0);
-    BOOST_CHECK_EQUAL(arb{1.3}.get_midpoint(),1.3);
-    BOOST_CHECK_EQUAL(arb{1.3}.get_radius(),0.);
->>>>>>> 10da74f5
 }
 
 BOOST_AUTO_TEST_CASE(arb_base_test)
